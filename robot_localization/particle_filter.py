#!/usr/bin/env python3

import rclpy
from rclpy.node import Node
from sensor_msgs.msg import LaserScan
from nav_msgs.msg import Odometry
from helper_functions import TFHelper
from occupancy_field import OccupancyField
import numpy as np


def initialize_particles(num: int, map: OccupancyField) -> np.ndarray:
    """
    Initialize num particles in a uniformly random distribution within the map

    The number of particles returned is not guaranteed to be equal to num, but
    every particle returned is guaranteed to be within the bounds of the map.

    Arguments:
        num: an int, the target number of particles to initialize
        map: an OccupancyField giving the map to initialize the particles in
    Returns:
        a m by 3 numpy array, such that m <= num. Each row represents (in
            order) x (m), y (m), and theta (rad) for a particle
    """
    (minx, maxx), (miny, maxy) = map.get_obstacle_bounding_box()
    xs = np.random.uniform(minx, maxx, num)
    ys = np.random.uniform(miny, maxy, num)
    thetas = np.random.uniform(-np.pi, np.pi, num)
    particles = np.stack(xs, ys, thetas).T
    x_coords = np.floor((xs - map.map.info.origin.position.x) / map.map.info.resolution)
    y_coords = np.floor((ys - map.map.info.origin.position.y) / map.map.info.resolution)
    indexes = (x_coords + y_coords * map.map.info.width).astype(np.int)
    return particles[map.map.data[indexes] <= 0, :]


class ParticleFilter(Node):
    def __init__(self, num_particles: int = 400):
        super().__init__('particle_filter')
        self.transform_helper = TFHelper(self)
        self.occupancy_grid = OccupancyField(self)
        self.create_subscription(LaserScan, 'scan', self.process_scan, 10)
        self.create_subscription(Odometry, 'odom', self.update_map_to_odom_transform, 10)
        self.particles = initialize_particles(num_particles, self.occupancy_grid)
        self.map_frame = "map"
        self.odom_frame = "odom"
        self.base_frame = "base_footprint"
    
    def process_scan(self, msg: LaserScan):
        # TODO ParticleFilter process_scan
        (new_pose, time_diff) = self.transform_helper.get_matching_odom_pose(self.odom_frame, self.base_frame, msg.header.stamp)


    def update_map_to_odom_transform(self, odom):
        self.transform_helper.send_last_map_to_odom_transform(self.map_frame, self.odom_frame, odom.header.stamp)
<<<<<<< HEAD
=======
        
>>>>>>> a4cbae44



def main():
    rclpy.init()
    pf = ParticleFilter()
    rclpy.spin(pf)
    rclpy.shutdown()


if __name__ == '__main__':
    main()<|MERGE_RESOLUTION|>--- conflicted
+++ resolved
@@ -53,12 +53,6 @@
 
     def update_map_to_odom_transform(self, odom):
         self.transform_helper.send_last_map_to_odom_transform(self.map_frame, self.odom_frame, odom.header.stamp)
-<<<<<<< HEAD
-=======
-        
->>>>>>> a4cbae44
-
-
 
 def main():
     rclpy.init()
